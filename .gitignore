# Byte-compiled / optimized / DLL files
__pycache__/
*.py[cod]
*$py.class

# C extensions
*.so

# Distribution / packaging
.Python
build/
develop-eggs/
dist/
downloads/
eggs/
.eggs/
lib/
lib64/
parts/
sdist/
var/
wheels/
share/python-wheels/
*.egg-info/
.installed.cfg
*.egg
MANIFEST

# PyInstaller
#  Usually these files are written by a python script from a template
#  before PyInstaller builds the exe, so as to inject date/other infos into it.
*.manifest
*.spec

# Installer logs
pip-log.txt
pip-delete-this-directory.txt

# Unit test / coverage reports
htmlcov/
.tox/
.nox/
.coverage
.coverage.*
.cache
nosetests.xml
coverage.xml
*.cover
*.py,cover
.hypothesis/
.pytest_cache/
cover/

# Translations
*.mo
*.pot

# Django stuff:
*.log
local_settings.py
db.sqlite3
db.sqlite3-journal

# Flask stuff:
instance/
.webassets-cache

# Scrapy stuff:
.scrapy

# Sphinx documentation
docs/_build/

# PyBuilder
.pybuilder/
target/

# Jupyter Notebook
.ipynb_checkpoints

# IPython
profile_default/
ipython_config.py

# pyenv
#   For a library or package, you might want to ignore these files since the code is
#   intended to run in multiple environments; otherwise, check them in:
# .python-version

# pipenv
#   According to pypa/pipenv#598, it is recommended to include Pipfile.lock in version control.
#   However, in case of collaboration, if having platform-specific dependencies or dependencies
#   having no cross-platform support, pipenv may install dependencies that don't work, or not
#   install all needed dependencies.
#Pipfile.lock

# poetry
#   Similar to Pipfile.lock, it is generally recommended to include poetry.lock in version control.
#   This is especially recommended for binary packages to ensure reproducibility, and is more
#   commonly ignored for libraries.
#   https://python-poetry.org/docs/basic-usage/#commit-your-poetrylock-file-to-version-control
#poetry.lock

# pdm
#   Similar to Pipfile.lock, it is generally recommended to include pdm.lock in version control.
#pdm.lock
#   pdm stores project-wide configurations in .pdm.toml, but it is recommended to not include it
#   in version control.
#   https://pdm.fming.dev/#use-with-ide
.pdm.toml

# PEP 582; used by e.g. github.com/David-OConnor/pyflow and github.com/pdm-project/pdm
__pypackages__/

# Celery stuff
celerybeat-schedule
celerybeat.pid

# SageMath parsed files
*.sage.py

# Environments
.env
.venv
env/
venv/
ENV/
env.bak/
venv.bak/

# Spyder project settings
.spyderproject
.spyproject

# Rope project settings
.ropeproject

# mkdocs documentation
/site

# mypy
.mypy_cache/
.dmypy.json
dmypy.json

# Pyre type checker
.pyre/

# pytype static type analyzer
.pytype/

# Cython debug symbols
cython_debug/

# PyCharm
#  JetBrains specific template is maintained in a separate JetBrains.gitignore that can
#  be added to the global gitignore or merged into this project gitignore.  For a PyCharm
#  project, it is recommended to use the gitignore template for PyCharm.
#  https://github.com/github/gitignore/blob/master/Global/JetBrains.gitignore
.idea/

# Pixi environments (but keep lock file for CI reproducibility)
.pixi/

# VS Code
.vscode/

# macOS
.DS_Store

# Local development files
*.local
.local/

# Development environment files
.claude/
.aider*
.mcp.json
<<<<<<< HEAD
CLAUDE.md
CLAUDE.local.md
claude-code-knowledge-framework/
.clinerules
.cursor/
.roo*
.taskmaster/
.trae*
.windsurf*

# AI agent development files
AGENTS.md

# Temporary test and benchmark files
benchmark-results.json
test_output.json

# Development symlinks and test connections
__do_not_edit*
__do_not_eddit*
=======

# Added by Task Master AI
# Logs
logs
npm-debug.log*
yarn-debug.log*
yarn-error.log*
dev-debug.log
# Dependency directories
node_modules/
# Environment variables
# Editor directories and files
.idea
.vscode
*.suo
*.ntvs*
*.njsproj
*.sln
*.sw?
# OS specific
# Development and testing artifacts
performance_data/
artifacts/
test_output.json
integration-coverage.xml
reports/

# Temporary development tools
.cursor/
.roo/
.roomodes
.taskmaster/
.windsurfrules
__do_not_eddit__*
__do_not_edit__*

# Environment files
.env.example

# Security and analysis reports
reports/
bandit-report.json
safety-report.json
pip-audit-report.json

# Benchmark and performance results
benchmark-results.json
*.benchmark.json

# Task files
# tasks.json
# tasks/
>>>>>>> c04cbb13
<|MERGE_RESOLUTION|>--- conflicted
+++ resolved
@@ -176,7 +176,6 @@
 .claude/
 .aider*
 .mcp.json
-<<<<<<< HEAD
 CLAUDE.md
 CLAUDE.local.md
 claude-code-knowledge-framework/
@@ -197,7 +196,6 @@
 # Development symlinks and test connections
 __do_not_edit*
 __do_not_eddit*
-=======
 
 # Added by Task Master AI
 # Logs
@@ -206,48 +204,31 @@
 yarn-debug.log*
 yarn-error.log*
 dev-debug.log
+
 # Dependency directories
 node_modules/
-# Environment variables
+
 # Editor directories and files
 .idea
-.vscode
 *.suo
 *.ntvs*
 *.njsproj
 *.sln
 *.sw?
-# OS specific
+
 # Development and testing artifacts
 performance_data/
 artifacts/
-test_output.json
 integration-coverage.xml
 reports/
 
-# Temporary development tools
-.cursor/
-.roo/
-.roomodes
-.taskmaster/
-.windsurfrules
-__do_not_eddit__*
-__do_not_edit__*
-
 # Environment files
 .env.example
 
 # Security and analysis reports
-reports/
 bandit-report.json
 safety-report.json
 pip-audit-report.json
 
 # Benchmark and performance results
-benchmark-results.json
-*.benchmark.json
-
-# Task files
-# tasks.json
-# tasks/
->>>>>>> c04cbb13
+*.benchmark.json