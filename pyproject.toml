--- conflicted
+++ resolved
@@ -144,14 +144,10 @@
 format = "ruff format strategy_sandbox tests"
 typecheck = "mypy strategy_sandbox"
 lint-cython = "cython-lint strategy_sandbox"
-<<<<<<< HEAD
 lint-framework = "ruff check framework"
 format-framework = "ruff format framework"
 typecheck-framework = "mypy framework"
-check = { cmd = ["pixi run format", "pixi run lint", "pixi run typecheck", "pixi run test-unit"] }
-=======
 check = { cmd = ["pixi run format", "pixi run lint", "pixi run lint-critical", "pixi run typecheck", "pixi run test-unit"] }
->>>>>>> e965838f
 
 # Documentation tasks
 docs-build = "mkdocs build --clean --strict"
